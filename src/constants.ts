/**
 * Archipelago version this library attempts to target. Support for older versions of the Archipelago API is not
 * guaranteed and some newer enhancements may no longer work or be supported.
 *
 * Version is represented in the format: `major.minor.build`.
 */
export const targetVersion = { major: 0, minor: 5, build: 1 } as const;

// Phar if you forget to update this on release, I swear to god.
<<<<<<< HEAD
export const libraryVersion = "2.0.2";
=======
/** The version of this library. */
export const libraryVersion = "2.0.1";
>>>>>>> 2e6f2c62
<|MERGE_RESOLUTION|>--- conflicted
+++ resolved
@@ -7,9 +7,6 @@
 export const targetVersion = { major: 0, minor: 5, build: 1 } as const;
 
 // Phar if you forget to update this on release, I swear to god.
-<<<<<<< HEAD
-export const libraryVersion = "2.0.2";
-=======
+
 /** The version of this library. */
-export const libraryVersion = "2.0.1";
->>>>>>> 2e6f2c62
+export const libraryVersion = "2.0.2";