{
  "name": "archipelago.js",
<<<<<<< HEAD
  "version": "0.4.2",
=======
  "version": "0.5.0",
>>>>>>> a0589687
  "description": "A general-purpose client library for communicating with Archipelago game servers, written for Node.js.",
  "license": "MIT",
  "main": "dist/index.js",
  "types": "dist/index.d.ts",
  "author": {
    "email": "zach@alliware.com",
    "name": "Zach Parks",
    "url": "https://pharmakesbad.software"
  },
  "browserslist": [
    ">0.2%",
    "not dead",
    "not ie <= 11",
    "not op_mini all"
  ],
  "engines": {
    "node": ">= 14.0.0"
  },
  "scripts": {
    "clean": "rimraf -rf dist",
    "docs": "rimraf -rf docs && typedoc --options typedoc.json",
    "build": "npm run clean && tsc && webpack",
    "lint": "eslint src",
    "pack": "npm run build && npm pack --pack-destination packs"
  },
  "homepage": "https://thephar.github.io/archipelago.js/",
  "repository": "https://github.com/ThePhar/archipelago.js.git",
  "bugs": "https://github.com/ThePhar/archipelago.js/issues",
  "keywords": [
    "archipelago",
    "client-library",
    "game-library",
    "library",
    "multi-world",
    "multiworld",
    "websocket"
  ],
  "dependencies": {
    "isomorphic-ws": "^5.0.0",
    "ws": "^8.13.0"
  },
  "devDependencies": {
    "@trivago/prettier-plugin-sort-imports": "^4.1.1",
    "@types/node": "^18.15.11",
    "@types/ws": "^8.5.4",
    "@typescript-eslint/eslint-plugin": "^5.57.1",
    "@typescript-eslint/parser": "^5.57.1",
    "eslint": "^8.37.0",
    "eslint-config-prettier": "^8.8.0",
    "prettier": "^2.8.7",
    "rimraf": "^4.4.1",
    "ts-loader": "^9.4.2",
    "ts-node": "^10.9.1",
    "typedoc": "^0.23.28",
    "typescript": "^5.0.3",
    "webpack": "^5.77.0",
    "webpack-cli": "^5.0.1"
  }
}<|MERGE_RESOLUTION|>--- conflicted
+++ resolved
@@ -1,10 +1,6 @@
 {
   "name": "archipelago.js",
-<<<<<<< HEAD
-  "version": "0.4.2",
-=======
   "version": "0.5.0",
->>>>>>> a0589687
   "description": "A general-purpose client library for communicating with Archipelago game servers, written for Node.js.",
   "license": "MIT",
   "main": "dist/index.js",
